--- conflicted
+++ resolved
@@ -129,7 +129,6 @@
         else:
             data_path = expand_path(data_path)
         data = reader.read(data_path, **reader_config)
-
     else:
         log.warning("No dataset reader is provided in the JSON config.")
 
@@ -151,10 +150,7 @@
         config = read_json(config)
     set_deeppavlov_root(config)
     import_packages(config.get('metadata', {}).get('imports', []))
-<<<<<<< HEAD
-=======
-
->>>>>>> da0ffd4e
+
     if iterator is None:
         data = read_data_by_config(config)
         iterator = get_iterator_from_config(config, data)
@@ -185,11 +181,8 @@
         elif not isinstance(model, Chainer):
             log.warning('Nothing to train')
 
-<<<<<<< HEAD
-=======
         model.destroy()
 
->>>>>>> da0ffd4e
     res = {}
 
     if train_config['validate_best'] or train_config['test_best']:
@@ -221,10 +214,8 @@
             res['test'] = report['test']['metrics']
 
             print(json.dumps(report, ensure_ascii=False))
-        
+
         model.destroy()
-
-    return res
 
     return res
 
