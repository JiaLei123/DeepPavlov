--- conflicted
+++ resolved
@@ -3,12 +3,10 @@
 
 from deeppavlov.core.agent_v2.state_schema import User, Human, Utterance, BotUtterance, DialogHistory, Dialog
 from deeppavlov.core.agent_v2.connection import state_storage
-<<<<<<< HEAD
 from deeppavlov.core.agent_v2.bot import BOT
-=======
+
 
 TG_START_UTT = '\\start'
->>>>>>> afd28949
 
 
 class StatesManager:
