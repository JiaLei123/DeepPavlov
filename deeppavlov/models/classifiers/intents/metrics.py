# Copyright 2017 Neural Networks and Deep Learning lab, MIPT
#
# Licensed under the Apache License, Version 2.0 (the "License");
# you may not use this file except in compliance with the License.
# You may obtain a copy of the License at
#
#     http://www.apache.org/licenses/LICENSE-2.0
#
# Unless required by applicable law or agreed to in writing, software
# distributed under the License is distributed on an "AS IS" BASIS,
# WITHOUT WARRANTIES OR CONDITIONS OF ANY KIND, either express or implied.
# See the License for the specific language governing permissions and
# limitations under the License.

import numpy as np

from keras import backend as K
import sklearn.metrics


def precision_K(y_true, y_pred):
    """
    Keras backend function that calculates precision for keras tensors
    Args:
        y_true: true labels
        y_pred: predicted labels

    Returns:
        precision
    """
    true_positives = K.sum(K.round(K.clip(y_true * y_pred, 0, 1)))
    predicted_positives = K.sum(K.round(K.clip(y_pred, 0, 1)))
    precision = true_positives / (predicted_positives + K.epsilon())
    return precision


def recall_K(y_true, y_pred):
    """
    Keras backend function that calculates recall for keras tensors
    Args:
        y_true: true labels
        y_pred: predicted labels

    Returns:
        recall
    """
    true_positives = K.sum(K.round(K.clip(y_true * y_pred, 0, 1)))
    possible_positives = K.sum(K.round(K.clip(y_true, 0, 1)))
    recall = true_positives / (possible_positives + K.epsilon())
    return recall


def fbeta_score_K(y_true, y_pred, beta=1):
    """
    Keras backend function that calculates f-beta score for keras tensors
    Args:
        y_true: true labels
        y_pred: predicted labels

    Returns:
        f-beta score
    """
    if beta < 0:
        raise ValueError('The lowest choosable beta is zero (only precision).')

    if K.sum(K.round(K.clip(y_true, 0, 1))) == 0:
        return 0

    p = precision_K(y_true, y_pred)
    r = recall_K(y_true, y_pred)
    bb = beta ** 2
    fbeta_score = (1 + bb) * (p * r) / (bb * p + r + K.epsilon())
    return fbeta_score


def precision_np(y_true, y_pred):
    """
    Function that calculates precision for numpy arrays
    Args:
        y_true: true labels
        y_pred: predicted labels

    Returns:
        f-beta score
    """
    y_true = np.array(y_true)
    y_pred = np.array(y_pred)
    true_positives = np.sum(np.round(np.clip(y_true * y_pred, 0, 1)))
    predicted_positives = np.sum(np.round(np.clip(y_pred, 0, 1)))
    precision = true_positives / (predicted_positives + 10e-8)
    return precision


def recall_np(y_true, y_pred):
    """
    Function that calculates recall for numpy arrays
    Args:
        y_true: true labels
        y_pred: predicted labels

    Returns:
        recall
    """
    y_true = np.array(y_true)
    y_pred = np.array(y_pred)
    true_positives = np.sum(np.round(np.clip(y_true * y_pred, 0, 1)))
    possible_positives = np.sum(np.round(np.clip(y_true, 0, 1)))
    recall = true_positives / (possible_positives + 10e-8)
    return recall


def fbeta_score_np(y_true, y_pred, beta=1):
    """
    Function that calculates f-beta score for numpy arrays
    Args:
        y_true: true labels
        y_pred: predicted labels

    Returns:
        f-beta score
    """
    y_true = np.array(y_true)
    y_pred = np.array(y_pred)
    if beta < 0:
        raise ValueError('The lowest choosable beta is zero (only precision).')

    # If there are no true positives, fix the F score at 0 like sklearn.
    if np.sum(np.round(np.clip(y_true, 0, 1))) == 0:
        return 0

    p = precision_np(y_true, y_pred)
    r = recall_np(y_true, y_pred)
    bb = beta ** 2
    fbeta_score = (1 + bb) * (p * r) / (bb * p + r + 10e-8)
    return fbeta_score


def fmeasure(y_true, y_pred):
    """
    Function that calculates F1 score for given numpy arrays or keras tensors
    Args:
        y_true: true labels
        y_pred: predicted labels

    Returns:
        F1 score
    """
    try:
        _ = K.is_keras_tensor(y_pred)
        return fbeta_score_K(y_true, y_pred, beta=1)
    except ValueError:
        return fbeta_score_np(y_true, y_pred, beta=1)

<<<<<<< HEAD
=======

def roc_auc_score(y_true, y_pred):
    """Compute Area Under the Curve (AUC) from prediction scores.
>>>>>>> 111a45c9

def roc_auc_score(y_true, y_pred):
    """
    Function computes Area Under the Curve (AUC) from prediction scores
    Args:
        y_true: true binary labels
        y_pred: target scores, can either be probability estimates of the positive class

    Returns:
        Area Under the Curve (AUC) from prediction scores
    """
    try:
        return sklearn.metrics.roc_auc_score(y_true.reshape(-1), y_pred.reshape(-1))
    except ValueError:
        return 0.<|MERGE_RESOLUTION|>--- conflicted
+++ resolved
@@ -151,12 +151,6 @@
     except ValueError:
         return fbeta_score_np(y_true, y_pred, beta=1)
 
-<<<<<<< HEAD
-=======
-
-def roc_auc_score(y_true, y_pred):
-    """Compute Area Under the Curve (AUC) from prediction scores.
->>>>>>> 111a45c9
 
 def roc_auc_score(y_true, y_pred):
     """
